--- conflicted
+++ resolved
@@ -39,13 +39,7 @@
 import java.util.Collection;
 import java.util.concurrent.Callable;
 
-<<<<<<< HEAD
-import static org.gradle.api.plugins.JavaBasePlugin.Usage.FOR_COMPILE;
-import static org.gradle.api.plugins.JavaBasePlugin.Usage.FOR_RUNTIME;
-import static org.gradle.api.plugins.JavaBasePlugin.Usage.USAGE_ATTRIBUTE;
-=======
 import static org.gradle.api.attributes.Usage.*;
->>>>>>> 4c42202f
 
 /**
  * <p>A {@link Plugin} which compiles and tests Java source, and assembles it into a JAR file.</p>
@@ -168,10 +162,7 @@
         // the following is not strictly required now, but it will once we remove the deprecated configurations. More work today, less later!
         testImplementationConfiguration.extendsFrom(implementationConfiguration);
         Configuration runtimeConfiguration = configurations.getByName(RUNTIME_CONFIGURATION_NAME);
-<<<<<<< HEAD
-=======
         Configuration runtimeOnlyConfiguration = configurations.getByName(RUNTIME_ONLY_CONFIGURATION_NAME);
->>>>>>> 4c42202f
         Configuration runtimeClasspathConfiguration = configurations.maybeCreate(RUNTIME_CLASSPATH_CONFIGURATION_NAME);
 
         Configuration compileTestsConfiguration = configurations.getByName(TEST_COMPILE_CONFIGURATION_NAME);
@@ -182,11 +173,7 @@
         runtimeElementsConfiguration.setCanBeConsumed(true);
         runtimeElementsConfiguration.setCanBeResolved(false);
         runtimeElementsConfiguration.setDescription("Elements of runtime for main.");
-<<<<<<< HEAD
-        runtimeElementsConfiguration.extendsFrom(implementationConfiguration);
-=======
         runtimeElementsConfiguration.extendsFrom(implementationConfiguration, runtimeOnlyConfiguration);
->>>>>>> 4c42202f
 
         configurations.getByName(TEST_RUNTIME_CONFIGURATION_NAME).extendsFrom(runtimeConfiguration, compileTestsConfiguration, testImplementationConfiguration);
 
