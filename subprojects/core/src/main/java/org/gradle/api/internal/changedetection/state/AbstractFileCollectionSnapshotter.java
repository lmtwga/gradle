/*
 * Copyright 2010 the original author or authors.
 *
 * Licensed under the Apache License, Version 2.0 (the "License");
 * you may not use this file except in compliance with the License.
 * You may obtain a copy of the License at
 *
 *      http://www.apache.org/licenses/LICENSE-2.0
 *
 * Unless required by applicable law or agreed to in writing, software
 * distributed under the License is distributed on an "AS IS" BASIS,
 * WITHOUT WARRANTIES OR CONDITIONS OF ANY KIND, either express or implied.
 * See the License for the specific language governing permissions and
 * limitations under the License.
 */

package org.gradle.api.internal.changedetection.state;

import com.google.common.collect.ImmutableList;
import com.google.common.collect.Lists;
import com.google.common.collect.Maps;
import com.google.common.hash.HashCode;
import org.gradle.api.file.FileCollection;
import org.gradle.api.file.FileTreeElement;
import org.gradle.api.file.FileVisitDetails;
import org.gradle.api.file.FileVisitor;
import org.gradle.api.file.RelativePath;
import org.gradle.api.internal.cache.StringInterner;
import org.gradle.api.internal.file.DefaultFileVisitDetails;
import org.gradle.api.internal.file.FileCollectionInternal;
import org.gradle.api.internal.file.FileCollectionVisitor;
import org.gradle.api.internal.file.FileTreeInternal;
import org.gradle.api.internal.file.collections.DirectoryFileTree;
import org.gradle.api.internal.file.collections.DirectoryFileTreeFactory;
<<<<<<< HEAD
import org.gradle.api.internal.file.collections.SingletonFileTree;
import org.gradle.api.internal.tasks.execution.TaskOutputsGenerationListener;
=======
import org.gradle.api.internal.hash.FileHasher;
import org.gradle.internal.nativeintegration.filesystem.FileMetadataSnapshot;
>>>>>>> 93119db0
import org.gradle.internal.nativeintegration.filesystem.FileSystem;
import org.gradle.internal.serialize.SerializerRegistry;

import java.io.File;
import java.util.List;
import java.util.Map;
import java.util.concurrent.atomic.AtomicBoolean;

import static org.gradle.internal.nativeintegration.filesystem.FileType.*;

/**
 * Responsible for calculating a {@link FileCollectionSnapshot} for a particular {@link FileCollection}.
 */
<<<<<<< HEAD
public abstract class AbstractFileCollectionSnapshotter implements FileCollectionSnapshotter, TaskOutputsGenerationListener {
=======
public abstract class AbstractFileCollectionSnapshotter implements FileCollectionSnapshotter {
    private final FileHasher hasher;
>>>>>>> 93119db0
    private final StringInterner stringInterner;
    private final FileSystem fileSystem;
    private final DirectoryFileTreeFactory directoryFileTreeFactory;
    private final FileSystemMirror fileSystemMirror;

<<<<<<< HEAD
    public AbstractFileCollectionSnapshotter(StringInterner stringInterner, FileSystem fileSystem, DirectoryFileTreeFactory directoryFileTreeFactory) {
=======
    public AbstractFileCollectionSnapshotter(FileHasher hasher, StringInterner stringInterner, FileSystem fileSystem, DirectoryFileTreeFactory directoryFileTreeFactory, FileSystemMirror fileSystemMirror) {
        this.hasher = hasher;
>>>>>>> 93119db0
        this.stringInterner = stringInterner;
        this.fileSystem = fileSystem;
        this.directoryFileTreeFactory = directoryFileTreeFactory;
        this.fileSystemMirror = fileSystemMirror;
    }

    public void registerSerializers(SerializerRegistry registry) {
        registry.register(DefaultFileCollectionSnapshot.class, new DefaultFileCollectionSnapshot.SerializerImpl(stringInterner));
    }

    @Override
<<<<<<< HEAD
    public FileCollectionSnapshot snapshot(FileCollection input, TaskFilePropertyCompareStrategy compareStrategy, final SnapshotNormalizationStrategy snapshotNormalizationStrategy, TaskExecution current) {
        final List<DefaultFileDetails> fileTreeElements = Lists.newLinkedList();
=======
    public FileCollectionSnapshot snapshot(FileCollection input, TaskFilePropertyCompareStrategy compareStrategy, final SnapshotNormalizationStrategy snapshotNormalizationStrategy) {
        final List<FileDetails> fileTreeElements = Lists.newLinkedList();
>>>>>>> 93119db0
        FileCollectionInternal fileCollection = (FileCollectionInternal) input;
        FileCollectionVisitorImpl visitor = new FileCollectionVisitorImpl(fileTreeElements);
        fileCollection.visitRootElements(visitor);

        if (fileTreeElements.isEmpty()) {
            return FileCollectionSnapshot.EMPTY;
        }

        Map<String, NormalizedFileSnapshot> snapshots = Maps.newLinkedHashMap();
        for (FileDetails fileDetails : fileTreeElements) {
            String absolutePath = fileDetails.getPath();
            if (!snapshots.containsKey(absolutePath)) {
<<<<<<< HEAD
                IncrementalFileSnapshot snapshot;
                switch (fileDetails.getType()) {
                    case Missing:
                        snapshot = MissingFileSnapshot.getInstance();
                        break;
                    case Directory:
                        snapshot = DirSnapshot.getInstance();
                        break;
                    case RegularFile:
                        snapshot = new FileHashSnapshot(doHash(fileDetails, current), fileDetails.details.getLastModified());
                        break;
                    default:
                        throw new AssertionError();
                }
                NormalizedFileSnapshot normalizedSnapshot = snapshotNormalizationStrategy.getNormalizedSnapshot(fileDetails, snapshot, stringInterner);
=======
                NormalizedFileSnapshot normalizedSnapshot = snapshotNormalizationStrategy.getNormalizedSnapshot(fileDetails, stringInterner);
>>>>>>> 93119db0
                if (normalizedSnapshot != null) {
                    snapshots.put(absolutePath, normalizedSnapshot);
                }
            }
        }
        return new DefaultFileCollectionSnapshot(snapshots, compareStrategy, snapshotNormalizationStrategy.isPathAbsolute());
    }

<<<<<<< HEAD
    protected abstract HashCode doHash(DefaultFileDetails fileDetails, TaskExecution current);
=======
    private DirSnapshot dirSnapshot() {
        return DirSnapshot.getInstance();
    }

    private MissingFileSnapshot missingFileSnapshot() {
        return MissingFileSnapshot.getInstance();
    }

    private FileHashSnapshot fileSnapshot(FileTreeElement fileDetails) {
        return new FileHashSnapshot(hasher.hash(fileDetails), fileDetails.getLastModified());
    }

    private String getPath(File file) {
        return stringInterner.intern(file.getAbsolutePath());
    }

    protected List<FileDetails> normalise(List<FileDetails> treeNonRootElements) {
        return treeNonRootElements;
    }
>>>>>>> 93119db0

    private class FileCollectionVisitorImpl implements FileCollectionVisitor {
        private final List<FileDetails> fileTreeElements;

        FileCollectionVisitorImpl(List<FileDetails> fileTreeElements) {
            this.fileTreeElements = fileTreeElements;
        }

        @Override
        public void visitCollection(FileCollectionInternal fileCollection) {
            for (File file : fileCollection) {
                FileDetails details = fileSystemMirror.getFile(file.getPath());
                if (details == null) {
                    details = calculateDetails(file);
                    fileSystemMirror.putFile(details);
                }
                switch (details.getType()) {
                    case Missing:
                    case RegularFile:
                        fileTreeElements.add(details);
                        break;
                    case Directory:
                        // Visit the directory itself, then its contents
                        fileTreeElements.add(details);
                        visitDirectoryTree(directoryFileTreeFactory.create(file));
                        break;
                    default:
                        throw new AssertionError();
                }
            }
        }

        private DefaultFileDetails calculateDetails(File file) {
            String path = getPath(file);
            FileMetadataSnapshot stat = fileSystem.stat(file);
            switch (stat.getType()) {
                case Missing:
                    return new DefaultFileDetails(path, new RelativePath(true, file.getName()), Missing, true, missingFileSnapshot());
                case Directory:
                    return new DefaultFileDetails(path, new RelativePath(false, file.getName()), Directory, true, dirSnapshot());
                case RegularFile:
                    FileVisitDetails fileDetails = new DefaultFileVisitDetails(file, new RelativePath(true, file.getName()), new AtomicBoolean(), fileSystem, fileSystem, false, stat.getLastModified(), stat.getLength());
                    return new DefaultFileDetails(path, new RelativePath(true, file.getName()), RegularFile, true, fileSnapshot(fileDetails));
                default:
                    throw new IllegalArgumentException("Unrecognized file type: " + stat.getType());
            }
        }

        @Override
        public void visitTree(FileTreeInternal fileTree) {
            List<FileDetails> elements = Lists.newArrayList();
            fileTree.visitTreeOrBackingFile(new FileVisitorImpl(elements));
            elements = normalise(elements);
            fileTreeElements.addAll(elements);
        }

        @Override
        public void visitDirectoryTree(DirectoryFileTree directoryTree) {
            List<FileDetails> elements;
            if (!directoryTree.getPatterns().isEmpty()) {
                // Currently handle only those trees where we want everything from a directory
                elements = Lists.newArrayList();
                directoryTree.visit(new FileVisitorImpl(elements));
            } else {
                DirectoryTreeDetails treeDetails = fileSystemMirror.getDirectoryTree(directoryTree.getDir().getAbsolutePath());
                if (treeDetails != null) {
                    // Reuse the details
                    elements = treeDetails.elements;
                } else {
                    // Scan the directory
                    String path = getPath(directoryTree.getDir());
                    elements = Lists.newArrayList();
                    directoryTree.visit(new FileVisitorImpl(elements));
                    DirectoryTreeDetails details = new DirectoryTreeDetails(path, ImmutableList.copyOf(elements));
                    fileSystemMirror.putDirectory(details);
                }
            }

            elements = normalise(elements);
            fileTreeElements.addAll(elements);
        }
    }

    private class FileVisitorImpl implements FileVisitor {
        private final List<FileDetails> fileTreeElements;

        FileVisitorImpl(List<FileDetails> fileTreeElements) {
            this.fileTreeElements = fileTreeElements;
        }

        @Override
        public void visitDir(FileVisitDetails dirDetails) {
            fileTreeElements.add(new DefaultFileDetails(getPath(dirDetails.getFile()), dirDetails.getRelativePath(), Directory, false, dirSnapshot()));
        }

        @Override
        public void visitFile(FileVisitDetails fileDetails) {
            fileTreeElements.add(new DefaultFileDetails(getPath(fileDetails.getFile()), fileDetails.getRelativePath(), RegularFile, false, fileSnapshot(fileDetails)));
        }
    }
}<|MERGE_RESOLUTION|>--- conflicted
+++ resolved
@@ -32,13 +32,8 @@
 import org.gradle.api.internal.file.FileTreeInternal;
 import org.gradle.api.internal.file.collections.DirectoryFileTree;
 import org.gradle.api.internal.file.collections.DirectoryFileTreeFactory;
-<<<<<<< HEAD
-import org.gradle.api.internal.file.collections.SingletonFileTree;
-import org.gradle.api.internal.tasks.execution.TaskOutputsGenerationListener;
-=======
 import org.gradle.api.internal.hash.FileHasher;
 import org.gradle.internal.nativeintegration.filesystem.FileMetadataSnapshot;
->>>>>>> 93119db0
 import org.gradle.internal.nativeintegration.filesystem.FileSystem;
 import org.gradle.internal.serialize.SerializerRegistry;
 
@@ -52,23 +47,15 @@
 /**
  * Responsible for calculating a {@link FileCollectionSnapshot} for a particular {@link FileCollection}.
  */
-<<<<<<< HEAD
-public abstract class AbstractFileCollectionSnapshotter implements FileCollectionSnapshotter, TaskOutputsGenerationListener {
-=======
 public abstract class AbstractFileCollectionSnapshotter implements FileCollectionSnapshotter {
     private final FileHasher hasher;
->>>>>>> 93119db0
     private final StringInterner stringInterner;
     private final FileSystem fileSystem;
     private final DirectoryFileTreeFactory directoryFileTreeFactory;
     private final FileSystemMirror fileSystemMirror;
 
-<<<<<<< HEAD
-    public AbstractFileCollectionSnapshotter(StringInterner stringInterner, FileSystem fileSystem, DirectoryFileTreeFactory directoryFileTreeFactory) {
-=======
     public AbstractFileCollectionSnapshotter(FileHasher hasher, StringInterner stringInterner, FileSystem fileSystem, DirectoryFileTreeFactory directoryFileTreeFactory, FileSystemMirror fileSystemMirror) {
         this.hasher = hasher;
->>>>>>> 93119db0
         this.stringInterner = stringInterner;
         this.fileSystem = fileSystem;
         this.directoryFileTreeFactory = directoryFileTreeFactory;
@@ -80,13 +67,8 @@
     }
 
     @Override
-<<<<<<< HEAD
-    public FileCollectionSnapshot snapshot(FileCollection input, TaskFilePropertyCompareStrategy compareStrategy, final SnapshotNormalizationStrategy snapshotNormalizationStrategy, TaskExecution current) {
-        final List<DefaultFileDetails> fileTreeElements = Lists.newLinkedList();
-=======
     public FileCollectionSnapshot snapshot(FileCollection input, TaskFilePropertyCompareStrategy compareStrategy, final SnapshotNormalizationStrategy snapshotNormalizationStrategy) {
         final List<FileDetails> fileTreeElements = Lists.newLinkedList();
->>>>>>> 93119db0
         FileCollectionInternal fileCollection = (FileCollectionInternal) input;
         FileCollectionVisitorImpl visitor = new FileCollectionVisitorImpl(fileTreeElements);
         fileCollection.visitRootElements(visitor);
@@ -99,25 +81,7 @@
         for (FileDetails fileDetails : fileTreeElements) {
             String absolutePath = fileDetails.getPath();
             if (!snapshots.containsKey(absolutePath)) {
-<<<<<<< HEAD
-                IncrementalFileSnapshot snapshot;
-                switch (fileDetails.getType()) {
-                    case Missing:
-                        snapshot = MissingFileSnapshot.getInstance();
-                        break;
-                    case Directory:
-                        snapshot = DirSnapshot.getInstance();
-                        break;
-                    case RegularFile:
-                        snapshot = new FileHashSnapshot(doHash(fileDetails, current), fileDetails.details.getLastModified());
-                        break;
-                    default:
-                        throw new AssertionError();
-                }
-                NormalizedFileSnapshot normalizedSnapshot = snapshotNormalizationStrategy.getNormalizedSnapshot(fileDetails, snapshot, stringInterner);
-=======
                 NormalizedFileSnapshot normalizedSnapshot = snapshotNormalizationStrategy.getNormalizedSnapshot(fileDetails, stringInterner);
->>>>>>> 93119db0
                 if (normalizedSnapshot != null) {
                     snapshots.put(absolutePath, normalizedSnapshot);
                 }
@@ -126,9 +90,6 @@
         return new DefaultFileCollectionSnapshot(snapshots, compareStrategy, snapshotNormalizationStrategy.isPathAbsolute());
     }
 
-<<<<<<< HEAD
-    protected abstract HashCode doHash(DefaultFileDetails fileDetails, TaskExecution current);
-=======
     private DirSnapshot dirSnapshot() {
         return DirSnapshot.getInstance();
     }
@@ -148,7 +109,8 @@
     protected List<FileDetails> normalise(List<FileDetails> treeNonRootElements) {
         return treeNonRootElements;
     }
->>>>>>> 93119db0
+
+    protected abstract HashCode doHash(DefaultFileDetails fileDetails, TaskExecution current);
 
     private class FileCollectionVisitorImpl implements FileCollectionVisitor {
         private final List<FileDetails> fileTreeElements;
